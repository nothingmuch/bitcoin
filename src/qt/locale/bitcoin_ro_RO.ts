--- conflicted
+++ resolved
@@ -360,7 +360,7 @@
     <message>
         <location filename="../bitcoingui.cpp" line="519"/>
         <source>Downloaded %1 of %2 blocks of transaction history (%3% done).</source>
-        <translation type="unfinished">S-au descărcat %1 din %2 blocuri din istoricul tranzaciilor (%3% done).</translation>
+        <translation>S-au descărcat %1 din %2 blocuri din istoricul tranzaciilor (%3% done).</translation>
     </message>
     <message>
         <location filename="../bitcoingui.cpp" line="531"/>
@@ -438,16 +438,7 @@
         <translation>Portofelul electronic este &lt;b&gt;criptat&lt;/b&gt; iar in momentul de faţă este &lt;b&gt;blocat&lt;/b&gt;</translation>
     </message>
     <message>
-<<<<<<< HEAD
         <location filename="../bitcoingui.cpp" line="823"/>
-=======
-        <location filename="../bitcoingui.cpp" line="806"/>
-        <source>Backup Wallet</source>
-        <translation>Backup portofelul electronic</translation>
-    </message>
-    <message>
-        <location filename="../bitcoingui.cpp" line="806"/>
->>>>>>> be2e2845
         <source>Wallet Data (*.dat)</source>
         <translation type="unfinished"></translation>
     </message>
@@ -548,7 +539,7 @@
     <message>
         <location filename="../bitcoingui.cpp" line="823"/>
         <source>Backup Wallet</source>
-        <translation type="unfinished">Backup portofelul electronic</translation>
+        <translation>Backup portofelul electronic</translation>
     </message>
     <message>
         <location filename="../bitcoingui.cpp" line="240"/>
@@ -1776,7 +1767,7 @@
     <message>
         <location filename="../bitcoinstrings.cpp" line="31"/>
         <source>Error</source>
-        <translation type="unfinished">Eroare</translation>
+        <translation>Eroare</translation>
     </message>
     <message>
         <location filename="../bitcoinstrings.cpp" line="32"/>
@@ -2144,7 +2135,7 @@
     <message>
         <location filename="../bitcoinstrings.cpp" line="9"/>
         <source>Error: This transaction requires a transaction fee of at least %s because of its amount, complexity, or use of recently received funds  </source>
-        <translation type="unfinished">Această tranzacţie depăşeşte limita.  Puteţi iniţia tranzacţia platind un comision de %1, de care vor beneficia nodurile care procesează tranzacţia şi ajută la menţinerea reţelei.  Acceptaţi plata comisionului?</translation>
+        <translation>Această tranzacţie depăşeşte limita.  Puteţi iniţia tranzacţia platind un comision de %1, de care vor beneficia nodurile care procesează tranzacţia şi ajută la menţinerea reţelei.  Acceptaţi plata comisionului?</translation>
     </message>
     <message>
         <location filename="../bitcoinstrings.cpp" line="14"/>
